--- conflicted
+++ resolved
@@ -123,8 +123,8 @@
 	group.GET("/desktop/token", s.getDesktopToken)
 
 	// Resume to start an OAuth flow
-	api.POST("/:id/resumeStartOauth", s.resumeStartOauth)
-	api.POST("/resumeCodeReceivedOauth", s.resumeCodeReceivedOauth)
+	group.POST("/:id/resumeStartOauth", s.resumeStartOauth)
+	group.POST("/resumeCodeReceivedOauth", s.resumeCodeReceivedOauth)
 
 	return s
 }
@@ -147,66 +147,6 @@
 	return c.JSON(http.StatusOK, map[string]string{"token": authToken})
 }
 
-<<<<<<< HEAD
-type createAgentRequest struct {
-	Prompt string `json:"prompt"`
-}
-type importAgentRequest struct {
-	FilePath string `json:"file_path"`
-}
-type deleteAgentRequest struct {
-	FilePath string `json:"file_path"`
-}
-type editAgentConfigRequest struct {
-	AgentConfig latest.Config `json:"agent_config"`
-	Filename    string        `json:"filename"`
-}
-type createAgentManualRequest struct {
-	Filename    string `json:"filename"`
-	Model       string `json:"model"`
-	Description string `json:"description"`
-	Instruction string `json:"instruction"`
-}
-type pushAgentRequest struct {
-	Filepath string `json:"filepath"`
-	Tag      string `json:"tag"`
-}
-type pullAgentRequest struct {
-	Name string `json:"name"`
-}
-type sessionResponse struct {
-	ID            string            `json:"id"`
-	Title         string            `json:"title"`
-	Messages      []session.Message `json:"messages,omitempty"`
-	CreatedAt     time.Time         `json:"created_at"`
-	ToolsApproved bool              `json:"tools_approved"`
-	InputTokens   int               `json:"input_tokens"`
-	OutputTokens  int               `json:"output_tokens"`
-}
-type resumeSessionRequest struct {
-	Confirmation string `json:"confirmation"`
-}
-type sessionsResponse struct {
-	ID                         string `json:"id"`
-	Title                      string `json:"title"`
-	CreatedAt                  string `json:"created_at"`
-	NumMessages                int    `json:"num_messages"`
-	InputTokens                int    `json:"input_tokens"`
-	OutputTokens               int    `json:"output_tokens"`
-	GetMostRecentAgentFilename string `json:"most_recent_agent_filename"`
-}
-
-type resumeStartOauthRequest struct {
-	Confirmation bool `json:"confirmation"`
-}
-
-type resumeCodeReceivedOauthRequest struct {
-	Code  string `json:"code"`
-	State string `json:"state"`
-}
-
-=======
->>>>>>> bffc9979
 // API handlers
 
 func (s *Server) getAgentConfig(c echo.Context) error {
@@ -1023,7 +963,7 @@
 
 func (s *Server) resumeStartOauth(c echo.Context) error {
 	sessionID := c.Param("id")
-	var req resumeStartOauthRequest
+	var req api.ResumeStartOauthRequest
 	if err := c.Bind(&req); err != nil {
 		return c.JSON(http.StatusBadRequest, map[string]string{"error": "invalid request body"})
 	}
@@ -1039,7 +979,7 @@
 }
 
 func (s *Server) resumeCodeReceivedOauth(c echo.Context) error {
-	var req resumeCodeReceivedOauthRequest
+	var req api.ResumeCodeReceivedOauthRequest
 	if err := c.Bind(&req); err != nil {
 		return c.JSON(http.StatusBadRequest, map[string]string{"error": "invalid request body"})
 	}
@@ -1060,7 +1000,7 @@
 	}
 
 	// Send the authorization code to the runtime's OAuth channel
-	if err := rt.ResumeCodeReceived(code); err != nil {
+	if err := rt.ResumeCodeReceived(c.Request().Context(), code); err != nil {
 		slog.Error("Failed to send OAuth code to runtime", "session_id", sessionID, "error", err)
 		return c.JSON(http.StatusInternalServerError, map[string]string{"error": "OAuth flow not in progress"})
 	}
